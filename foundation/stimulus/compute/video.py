--- conflicted
+++ resolved
@@ -364,68 +364,13 @@
             current_time = times[-1]
         return video.Video(images, times=times)
 
-
-<<<<<<< HEAD
 @keys
 class Frame2List(VideoType):
     """A video composed of an ordered list of stimulus.Frame2"""
-=======
-# -- Video Sets --
-
-
-@keys
-class DirectionSet:
-    """Direction Set"""
-
-    @property
-    def keys(self):
-        return [
-            stimulus.VideoSet,
-        ]
-
-    @rowproperty
-    def df(self):
-        """
-        Returns
-        -------
-        pd.DataFrame
-            video_id -- foundation.stimulus.video.Video
-            onset -- time of spatial onset (seconds relative to start of video)
-            offset -- time of spatial offset (seconds relative to start of video)
-            direction -- direction (degrees, 0 to 360)
-        """
-        from foundation.stimulus.video import Video, VideoSet
-
-        # videos
-        video_ids = (VideoSet & self.item).members.fetch("video_id")
-
-        # dataframe rows
-        rows = []
-
-        for video_id in tqdm(video_ids, desc="Videos"):
-
-            # load video
-            vid = (Video & {"video_id": video_id}).link.compute
-            assert isinstance(vid, DirectionType)
-
-            # direction info
-            for direction, onset, offset in vid.directions():
-
-                row = dict(video_id=video_id, onset=onset, offset=offset, direction=direction)
-                rows.append(row)
-
-        return pd.DataFrame(rows).sort_values(by=["video_id", "onset"]).reset_index(drop=True)
-
-
-@keys
-class SpatialSet:
-    """Spatial Set"""
->>>>>>> 1ec045ce
-
-    @property
-    def keys(self):
-        return [
-<<<<<<< HEAD
+
+    @property
+    def keys(self):
+        return [
             stimulus.Frame2List,
         ]
 
@@ -495,7 +440,62 @@
                 times += [current_time + pre_blank, current_time + pre_blank + duration]
             current_time = times[-1]
         return video.Video(images, times=times)
-=======
+
+
+# -- Video Sets --
+
+
+@keys
+class DirectionSet:
+    """Direction Set"""
+
+    @property
+    def keys(self):
+        return [
+            stimulus.VideoSet,
+        ]
+
+    @rowproperty
+    def df(self):
+        """
+        Returns
+        -------
+        pd.DataFrame
+            video_id -- foundation.stimulus.video.Video
+            onset -- time of spatial onset (seconds relative to start of video)
+            offset -- time of spatial offset (seconds relative to start of video)
+            direction -- direction (degrees, 0 to 360)
+        """
+        from foundation.stimulus.video import Video, VideoSet
+
+        # videos
+        video_ids = (VideoSet & self.item).members.fetch("video_id")
+
+        # dataframe rows
+        rows = []
+
+        for video_id in tqdm(video_ids, desc="Videos"):
+
+            # load video
+            vid = (Video & {"video_id": video_id}).link.compute
+            assert isinstance(vid, DirectionType)
+
+            # direction info
+            for direction, onset, offset in vid.directions():
+
+                row = dict(video_id=video_id, onset=onset, offset=offset, direction=direction)
+                rows.append(row)
+
+        return pd.DataFrame(rows).sort_values(by=["video_id", "onset"]).reset_index(drop=True)
+
+
+@keys
+class SpatialSet:
+    """Spatial Set"""
+
+    @property
+    def keys(self):
+        return [
             stimulus.VideoSet,
             utility.Resolution,
         ]
@@ -543,4 +543,3 @@
                 rows.append(row)
 
         return pd.DataFrame(rows).sort_values(by=["spatial_type", "video_id", "onset"]).reset_index(drop=True)
->>>>>>> 1ec045ce
